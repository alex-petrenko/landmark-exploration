--- conflicted
+++ resolved
@@ -4,11 +4,7 @@
 
 
 def main():
-<<<<<<< HEAD
-    env = create_env('doom_textured_easy', mode='test', show_automap=True)
-=======
     env = create_env('doom_maze_multi_goal', mode='test', show_automap=True)
->>>>>>> 69bda397
     return env.unwrapped.play_human_mode()
 
 
