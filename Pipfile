--- conflicted
+++ resolved
@@ -6,19 +6,16 @@
 [dev-packages]
 
 [packages]
-tensorflow = "*"
+Tensorflow-gpu = "*"
 gym = "*"
 vizdoomgym = {git = "https://github.com/alex-petrenko/vizdoomgym",editable = true}
 colorlog = "*"
 opencv-python = "*"
 vizdoom = {git = "https://github.com/mwydmuch/ViZDoom"}
 numpy = "<1.16"  # numpy 1.16.0 is known for memory leaks! https://github.com/numpy/numpy/issues/12793 (also with multiprocessing JoinableQueues)
-<<<<<<< HEAD
 networkx = "*"
 bokeh = "*"
-=======
 pynput = "*"
->>>>>>> 6f189a49
 
 [requires]
 python_version = "3.6"