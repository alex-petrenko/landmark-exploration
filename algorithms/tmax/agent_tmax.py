--- conflicted
+++ resolved
@@ -245,8 +245,14 @@
         self.total_episode_bonus = np.zeros(self.num_envs)
 
     def initialize(self, initial_obs, initial_info):
-        self.maps = [TopologicalMap(obs, self.params.directed_edges, info.get('pos')) for obs, info in zip(initial_obs, initial_info)]
-        self.episodic_maps = [TopologicalMap(obs, self.params.directed_edges, info.get('pos')) for obs, info in zip(initial_obs, initial_info)]
+        self.maps = [
+            TopologicalMap(obs, self.params.directed_edges, info.get('pos'))
+            for obs, info in zip(initial_obs, initial_info)
+        ]
+        self.episodic_maps = [
+            TopologicalMap(obs, self.params.directed_edges, info.get('pos'))
+            for obs, info in zip(initial_obs, initial_info)
+        ]
         self.initialized = True
 
     def _log_verbose(self, s, *args):
@@ -365,9 +371,6 @@
             assert self.locomotion_targets[env_i] is not None
             assert self.locomotion_final_targets[env_i] is not None
 
-<<<<<<< HEAD
-    def _localize(self, obs, info, maps, persistent_map):
-=======
     def _distance_to_locomotion_targets(self, obs):
         loco_env_indices = []
         loco_curr_obs = []
@@ -387,8 +390,7 @@
             all_distances[env_i] = distances[i]
         return all_distances
 
-    def _localize(self, obs, maps, persistent_map):
->>>>>>> d51b4073
+    def _localize(self, obs, info, maps, persistent_map):
         bonuses = np.zeros([self.num_envs])
         locomotion_reward = np.zeros([self.num_envs])
         locomotion_done = np.zeros([self.num_envs], dtype=bool)
@@ -519,17 +521,13 @@
 
             else:
                 # vertex is relatively far away from all vertices in the graph, we've found a new landmark!
-<<<<<<< HEAD
-                if m.new_landmark_candidate_frames >= 3:
+                if m.new_landmark_candidate_frames >= localize_frames:
                     agent_pos = None
                     if 'pos' in info[env_i]:
                         pos_obs = info[env_i]['pos']
                         agent_pos = [pos_obs['agent_x'], pos_obs['agent_y'], pos_obs['agent_a']]
+
                     new_landmark_idx = m.add_landmark(obs[env_i], pos=agent_pos)
-=======
-                if m.new_landmark_candidate_frames >= localize_frames:
-                    new_landmark_idx = m.add_landmark(obs[env_i])
->>>>>>> d51b4073
                     m.set_curr_landmark(new_landmark_idx)
                     bonuses[env_i] += self.params.map_expansion_reward  # we found a new vertex! Cool!
 
@@ -587,13 +585,8 @@
             # don't bother updating the graph when the reachability net isn't trained yet
             return np.zeros([num_envs]), np.zeros([num_envs]), done_flags
 
-<<<<<<< HEAD
-        self._localize(obs, infos, self.maps, persistent_map=True)
-        bonuses = self._localize(obs, infos, self.episodic_maps, persistent_map=False)
-=======
-        _, locomotion_rewards, locomotion_done = self._localize(obs, self.maps, persistent_map=True)
-        bonuses, _, _ = self._localize(obs, self.episodic_maps, persistent_map=False)
->>>>>>> d51b4073
+        _, locomotion_rewards, locomotion_done = self._localize(obs, infos, self.maps, persistent_map=True)
+        bonuses, _, _ = self._localize(obs, infos, self.episodic_maps, persistent_map=False)
         self.total_episode_bonus += bonuses
 
         done_flags = np.logical_or(done_flags, locomotion_done)
@@ -1408,18 +1401,12 @@
                     new_observations, new_goals = main_observation(env_obs), goal_observation(env_obs)
 
                     trajectory_buffer.add(observations, actions, dones, tmax_mgr)
-<<<<<<< HEAD
-                    bonuses = tmax_mgr.update(new_observations, new_goals, dones, infos, is_bootstrap=is_bootstrap)
-                    rewards = self._combine_rewards(multi_env.num_envs, rewards, bonuses)
-=======
                     bonuses, loco_rewards, done_flags = tmax_mgr.update(
-                        new_observations, new_goals, dones, is_bootstrap,
+                        new_observations, new_goals, dones, infos, is_bootstrap,
                     )
                     rewards, dones = tmax_mgr.combine_rewards_and_dones(
                         rewards, dones, bonuses, loco_rewards, done_flags,
                     )
->>>>>>> d51b4073
-
                     # add experience from all environments to the current buffer(s)
                     buffer.add(
                         observations, goals, actions, action_probs,
