import copy
import math
import random
import time
from functools import partial

import numpy as np
import tensorflow as tf
from tensorflow.contrib import slim

from algorithms.agent import AgentLearner, TrainStatus
from algorithms.algo_utils import calculate_gae, EPS, num_env_steps
from algorithms.encoders import make_encoder
from algorithms.env_wrappers import get_observation_space
from algorithms.models import make_model
from algorithms.multi_env import MultiEnv
from algorithms.tf_utils import dense, count_total_parameters, placeholder_from_space, placeholders, \
    observation_summaries, summary_avg_min_max, merge_summaries, tf_shape, placeholder
from algorithms.tmax.graph_encoders import make_graph_encoder
from algorithms.tmax.landmarks_encoder import LandmarksEncoder
from algorithms.tmax.locomotion import LocomotionNetwork, LocomotionBuffer
from algorithms.tmax.reachability import ReachabilityNetwork, ReachabilityBuffer
from algorithms.tmax.topological_map import TopologicalMap
from algorithms.tmax.trajectory import TrajectoryBuffer
from utils.distributions import CategoricalProbabilityDistribution
from utils.graph import visualize_graph_tensorboard
from utils.utils import log, AttrDict, max_with_idx, numpy_all_the_way


class ActorCritic:
    def __init__(self, env, ph_observations, ph_intentions, params):
        self.ph_observations = ph_observations
        self.ph_intentions = ph_intentions

        # placeholders for the topological map
        self.ph_neighbors, self.ph_num_neighbors = None, None
        if params.use_neighborhood_encoder:
            self.ph_num_neighbors = tf.placeholder(tf.int32, shape=[None])

        reg = None  # don't use L2 regularization

        # actor computation graph
        act_encoder = tf.make_template(
            'act_obs_enc', make_encoder, create_scope_now_=True, env=env, regularizer=reg, params=params,
        )
        act_encoded_obs = act_encoder(self.ph_observations).encoded_input
        self.encoded_obs = act_encoded_obs  # use actor encoder as main observation encoder (including landmarks, etc.)
        self.encoded_obs_size = tf_shape(self.encoded_obs)[-1]

        if params.use_neighborhood_encoder:
            self.ph_neighbors = placeholder([params.max_neighborhood_size, self.encoded_obs_size])
            act_neighborhood_encoder = make_graph_encoder(
                self.ph_neighbors, self.ph_num_neighbors, params, 'act_graph_enc',
            )
            encoded_neighborhoods = act_neighborhood_encoder.encoded_neighborhoods
            act_obs_and_neighborhoods = tf.concat([act_encoded_obs, encoded_neighborhoods], axis=1)
        else:
            self.ph_neighbors = None
            act_obs_and_neighborhoods = act_encoded_obs

        actor_all_input = tf.concat([act_obs_and_neighborhoods, ph_intentions], axis=1)
        actor_model = make_model(actor_all_input, reg, params, 'act_mdl')

        actions_fc = dense(actor_model.latent, params.model_fc_size // 2, reg)
        action_logits = tf.contrib.layers.fully_connected(actions_fc, env.action_space.n, activation_fn=None)
        self.best_action_deterministic = tf.argmax(action_logits, axis=1)
        self.actions_distribution = CategoricalProbabilityDistribution(action_logits)
        self.act = self.actions_distribution.sample()
        self.action_prob = self.actions_distribution.probability(self.act)

        # critic computation graph
        value_encoder = tf.make_template(
            'val_obs_enc', make_encoder, create_scope_now_=True, env=env, regularizer=reg, params=params,
        )
        value_encoded_obs = value_encoder(self.ph_observations).encoded_input

        if params.use_neighborhood_encoder:
            value_neighborhood_encoder = make_graph_encoder(
                self.ph_neighbors, self.ph_num_neighbors, params, 'value_graph_enc',
            )
            encoded_neighborhoods = value_neighborhood_encoder.encoded_neighborhoods
            value_obs_and_neighborhoods = tf.concat([value_encoded_obs, encoded_neighborhoods], axis=1)
        else:
            value_obs_and_neighborhoods = value_encoded_obs

        value_all_input = tf.concat([value_obs_and_neighborhoods, ph_intentions], axis=1)
        value_model = make_model(value_all_input, reg, params, 'val_mdl')

        value_fc = dense(value_model.latent, params.model_fc_size // 2, reg)
        self.value = tf.squeeze(tf.contrib.layers.fully_connected(value_fc, 1, activation_fn=None), axis=[1])

        log.info('Total parameters so far: %d', count_total_parameters())

    def input_dict(self, observations, neighbors_encoded, num_neighbors, intentions):
        feed_dict = {self.ph_observations: observations, self.ph_intentions: intentions}
        if self.ph_neighbors is not None and self.ph_num_neighbors is not None:
            feed_dict[self.ph_neighbors] = neighbors_encoded
            feed_dict[self.ph_num_neighbors] = num_neighbors
        return feed_dict

    def invoke(self, session, observations, neighbors_encoded, num_neighbors, intentions, deterministic=False):
        ops = [
            self.best_action_deterministic if deterministic else self.act,
            self.action_prob,
            self.value,
        ]
        feed_dict = self.input_dict(observations, neighbors_encoded, num_neighbors, intentions)
        actions, action_prob, values = session.run(ops, feed_dict=feed_dict)
        return actions, action_prob, values

    def best_action(self, session, observations, neighbors_encoded, num_neighbors, intentions, deterministic=False):
        feed_dict = self.input_dict(observations, neighbors_encoded, num_neighbors, intentions)
        actions = session.run(self.best_action_deterministic if deterministic else self.act, feed_dict=feed_dict)
        return actions

    def encode_landmarks(self, session, landmarks):
        """This is mainly used to precalculate the landmark embeddings."""
        return session.run(self.encoded_obs, feed_dict={self.ph_observations: landmarks})


class TmaxPPOBuffer:
    def __init__(self):
        self.obs = self.actions = self.action_probs = self.rewards = self.dones = self.values = None
        self.neighbors, self.num_neighbors = None, None
        self.intentions = None
        self.advantages = self.returns = None

    def reset(self):
        self.obs, self.actions, self.action_probs, self.rewards, self.dones, self.values = [], [], [], [], [], []
        self.neighbors, self.num_neighbors = [], []
        self.intentions = []
        self.advantages = self.returns = None

    def add(self, obs, actions, action_probs, rewards, dones, values, neighbors, num_neighbors, intentions):
        """Append one-step data to the current batch of observations."""
        args = copy.copy(locals())
        for arg_name, arg_value in args.items():
            if arg_name in self.__dict__ and arg_value is not None:
                self.__dict__[arg_name].append(arg_value)

    def finalize_batch(self, gamma, gae_lambda):
        # convert everything in the buffer into numpy arrays
        for item, x in self.__dict__.items():
            if x is None:
                continue
            self.__dict__[item] = np.asarray(x)

        # calculate discounted returns and GAE
        self.advantages, self.returns = calculate_gae(self.rewards, self.dones, self.values, gamma, gae_lambda)

        # values vector has one extra last value that we don't need
        self.values = self.values[:-1]
        assert self.values.shape == self.advantages.shape

    def generate_batches(self, batch_size):
        num_transitions = self.obs.shape[0] * self.obs.shape[1]
        if num_transitions % batch_size != 0:
            raise Exception(f'Batch size {batch_size} does not divide experience size {num_transitions}')

        chaos = np.random.permutation(num_transitions)
        num_batches = num_transitions // batch_size

        for item, x in self.__dict__.items():
            if x is None:
                continue

            if x.size == 0 or len(x.shape) < 2:
                # "fake" batch data to simplify the code downstream
                self.__dict__[item] = np.array([None] * num_batches)  # each "batch" will just contain a None value
                continue

            data_shape = x.shape[2:]
            x = x.reshape((num_transitions,) + data_shape)  # collapse [rollout, num_envs] into one dimension
            x = x[chaos]
            x = x.reshape((-1, batch_size) + data_shape)  # split into batches
            self.__dict__[item] = x

        assert self.obs.shape[0] == num_batches
        assert self.rewards.shape[0] == num_batches
        assert self.neighbors.shape[0] == num_batches
        assert self.intentions.shape[0] == num_batches
        return num_batches


class Intention:
    """The mode of operation: whether we care about only external reward, or only internal reward, or both."""
    EXTRINSIC_REWARD, INTRINSIC_REWARD = range(2)

    NUM_MODES = 3
    EXPLORER, CURIOUS, GREEDY = range(NUM_MODES)

    MODES = {
        EXPLORER: [INTRINSIC_REWARD],
        CURIOUS: [EXTRINSIC_REWARD, INTRINSIC_REWARD],
        GREEDY: [EXTRINSIC_REWARD],
    }

    @classmethod
    def vector(cls, mode):
        """Determines what kind of reward the agent should care about."""
        intention = [0, 0]
        for reward_type in cls.MODES[mode]:
            intention[reward_type] = 1

        assert sum(intention) > 0  # having no reward at all does not make sense
        return intention

    @classmethod
    def sample_random(cls):
        modes = [cls.CURIOUS]
        mode = np.random.randint(0, len(modes))
        return modes[mode]


class TmaxManager:
    """
    This class takes care of topological memory and other aspects of policy execution and learning in the
    (potentially) multi-env setting.
    """

    def __init__(self, agent):
        self.initialized = False

        self.agent = agent
        self.params = agent.params
        self.num_envs = self.params.num_envs
        self.neighbors_buffer = np.zeros([
            self.params.num_envs, self.params.max_neighborhood_size, agent.encoded_landmark_size,
        ])
        self.maps = None
        self.intentions = [Intention.EXPLORER for _ in range(self.num_envs)]
        self.landmarks_encoder = LandmarksEncoder(agent.actor_critic.encode_landmarks)

    def initialize(self, initial_obs):
        self.maps = [TopologicalMap(obs) for obs in initial_obs]
        self.initialized = True
        is_landmark = [True for _ in initial_obs]  # initial observations are the first landmarks
        return is_landmark

    def update(self, obs, dones, is_bootstrap=False, verbose=False):
        """Omnipotent function for the management of topological maps and policy modes."""
        maps = self.maps

        assert len(obs) == len(maps)
        num_envs = len(maps)

        bonuses = np.zeros([num_envs])
        is_landmark = [False] * self.num_envs

        if is_bootstrap:
            # don't bother updating the graph when the reachability net isn't trained yet
            return bonuses, self.get_intentions(), is_landmark

        def log_verbose(s, *args):
            if verbose:
                log.debug(s, *args)

        for i, m in enumerate(maps):
            if dones[i]:
                m.reset(obs[i])  # reset graph on episode termination (TODO! there must be a better policy)
                self.intentions[i] = Intention.sample_random()

        # create a batch of all neighborhood observations from all envs for fast processing on GPU
        neighborhood_obs = []
        current_obs = []
        for i, m in enumerate(maps):
            neighbor_indices = m.neighbor_indices()
            neighborhood_obs.extend([m.landmarks[i] for i in neighbor_indices])
            current_obs.extend([obs[i]] * len(neighbor_indices))

        assert len(neighborhood_obs) == len(current_obs)

        # calculate reachability for all neighborhoods in all envs
        reachabilities = self.agent.reachability.get_reachability(self.agent.session, neighborhood_obs, current_obs)

        new_landmark_candidates = []

        j = 0
        for env_i, m in enumerate(maps):
            neighbor_indices = m.neighbor_indices()
            j_next = j + len(neighbor_indices)
            reachability = reachabilities[j:j_next]

            # optional diagnostic logging
            log_reachability = True
            if verbose and log_reachability:
                neighbor_reachability = {}
                for i, neighbor_idx in enumerate(neighbor_indices):
                    neighbor_reachability[neighbor_idx] = '{:.3f}'.format(reachability[i])
                log_verbose('Env %d reachability: %r', env_i, neighbor_reachability)

            # check if we're far enough from all landmarks in the neighborhood
            max_r = max(reachability)
            if max_r < self.params.new_landmark_reachability:
                # we're far enough from all obs in the neighborhood, might have found something new!
                new_landmark_candidates.append(env_i)
            else:
                # we're still sufficiently close to our neighborhood, but maybe "current landmark" has changed
                max_r, max_r_idx = max_with_idx(reachability)
                m.set_curr_landmark(neighbor_indices[max_r_idx])

            j = j_next

        del neighborhood_obs
        del current_obs

        # Agents in some environments discovered landmarks that are far away from all landmarks in the immediate
        # neighborhood. There are two possibilities:
        # 1) A new landmark should be created and added to the graph
        # 2) We're close to some other vertex in the graph - we've found a "loop closure", a new edge in a graph

        non_neighborhood_obs = []
        non_neighborhoods = {}
        current_obs = []
        for env_i in new_landmark_candidates:
            m = maps[env_i]
            non_neighbor_indices = m.non_neighbor_indices()
            non_neighborhoods[env_i] = non_neighbor_indices
            non_neighborhood_obs.extend([m.landmarks[i] for i in non_neighbor_indices])
            current_obs.extend([obs[env_i]] * len(non_neighbor_indices))

        # this can be potentially a very large batch, should we divide it into mini-batches?
        assert len(non_neighborhood_obs) == len(current_obs)

        # calculate reachability for all non-neighbors
        reachabilities = []
        if len(non_neighborhood_obs) != 0:
            reachabilities = self.agent.reachability.get_reachability(
                self.agent.session, non_neighborhood_obs, current_obs,
            )

        j = 0
        for env_i in new_landmark_candidates:
            m = maps[env_i]
            non_neighbor_indices = non_neighborhoods[env_i]
            j_next = j + len(non_neighbor_indices)
            reachability = reachabilities[j:j_next]

            max_r, max_r_idx = -math.inf, -math.inf
            if len(reachability) > 0:
                max_r, max_r_idx = max_with_idx(reachability)

            if max_r > self.params.loop_closure_reachability:
                # current observation is close to some other landmark, "close the loop" by creating a new edge
                m.set_curr_landmark(non_neighbor_indices[max_r_idx])
                log_verbose('Change current landmark to %d (loop closure)', m.curr_landmark_idx)
            else:
                # vertex is relatively far away from all vertex in the graph, we've found a new landmark!
                new_landmark_idx = m.add_landmark(obs[env_i])
                m.set_curr_landmark(new_landmark_idx)
                is_landmark[env_i] = True

            bonuses[env_i] += self.params.map_expansion_reward  # we found a new vertex or edge! Cool!
            j = j_next

        return bonuses, self.get_intentions(), is_landmark

    def get_neighbors(self):
        if not self.params.use_neighborhood_encoder:
            return None, None

        neighbors_buffer = self.neighbors_buffer
        maps = self.maps

        neighbors_buffer.fill(0)
        num_neighbors = [0] * len(maps)
        landmark_env_idx = []

        neighbor_landmarks, neighbor_hashes = [], []

        for env_idx, m in enumerate(maps):
            n_indices = m.neighbor_indices()
            current_landmark_idx = n_indices[0]  # always keep the "current landmark"
            n_indices = n_indices[1:]

            # order of neighbors does not matter
            random.shuffle(n_indices)
            n_indices = [current_landmark_idx] + n_indices

            for i, n_idx in enumerate(n_indices):
                if i >= self.params.max_neighborhood_size:
                    log.warning(
                        'Too many neighbors %d, max encoded is %d. Had to ignore some neighbors.',
                        len(n_indices), self.params.max_neighborhood_size,
                    )
                    break

                neighbor_landmarks.append(m.landmarks[n_idx])
                neighbor_hashes.append(m.hashes[n_idx])
                landmark_env_idx.append((env_idx, i))
            num_neighbors[env_idx] = min(len(n_indices), self.params.max_neighborhood_size)

        # calculate embeddings in one big batch
        self.landmarks_encoder.encode(self.agent.session, neighbor_landmarks, neighbor_hashes)

        # populate the buffer using cached embeddings
        for i, neighbor_hash in enumerate(neighbor_hashes):
            env_idx, neighbor_idx = landmark_env_idx[i]
            neighbors_buffer[env_idx, neighbor_idx] = self.landmarks_encoder.encoded_landmarks[neighbor_hash]

        return neighbors_buffer, num_neighbors

    def get_intentions(self):
        intentions = [Intention.vector(intention) for intention in self.intentions]
        return intentions


class AgentTMAX(AgentLearner):
    """Agent based on PPO+TMAX algorithm."""

    class Params(AgentLearner.AgentParams):
        """Hyperparams for the algorithm and the training process."""

        def __init__(self, experiment_name, env=None):
            """Default parameter values set in ctor."""
            super(AgentTMAX.Params, self).__init__(experiment_name)

            self.gamma = 0.99  # future reward discount
            self.gae_lambda = 0.8
            self.rollout = 64
            self.num_envs = 192  # number of environments to collect the experience from
            self.num_workers = 16  # number of workers used to run the environments

            # actor-critic (encoders and models)
            self.image_enc_name = 'convnet_84px'
            self.model_fc_layers = 1
            self.model_fc_size = 256
            self.model_recurrent = False

            # ppo-specific
            self.ppo_clip_ratio = 1.1  # we use clip(x, e, 1/e) instead of clip(x, 1+e, 1-e) in the paper
            self.target_kl = 0.02
            self.batch_size = 512
            self.ppo_epochs = 10

            # components of the loss function
            self.initial_entropy_loss_coeff = 0.1
            self.min_entropy_loss_coeff = 0.002

            # TMAX-specific parameters
            self.use_neighborhood_encoder = True
            self.graph_enc_name = 'rnn'  # 'rnn', 'deepsets'
            self.max_neighborhood_size = 6  # max number of neighbors that can be fed into policy at every timestep
            self.graph_encoder_rnn_size = 256  # size of GRU layer in RNN neighborhood encoder

            self.obs_pairs_per_episode = 0.25  # e.g. for episode of len 300 we will create 75 training pairs
            self.reachable_threshold = 15  # num. of frames between obs, such that one is reachable from the other
            self.unreachable_threshold = 45  # num. of frames between obs, such that one is unreachable from the other
            self.reachability_target_buffer_size = 25000  # target number of training examples to store
            self.reachability_train_epochs = 1
            self.reachability_batch_size = 128

            self.new_landmark_reachability = 0.15  # condition for considering current observation a "new landmark"
            self.loop_closure_reachability = 0.5  # condition for graph loop closure (finding new edge)
            self.map_expansion_reward = 0.05  # reward for finding new vertex or new edge in the topological map

            self.locomotion_max_trajectory = 50  # max trajectory length to be utilized for locomotion training
            self.locomotion_target_buffer_size = 25000  # target number of (obs, goal, action) tuples to store
            self.locomotion_train_epochs = 1
            self.locomotion_batch_size = 128

            self.bootstrap_env_steps = 750 * 1000

            self.gif_save_rate = 180  # number of seconds to wait before saving another gif to tensorboard

            # training process
            self.learning_rate = 1e-4
            self.train_for_steps = self.train_for_env_steps = 10 * 1000 * 1000 * 1000
            self.use_gpu = True
            self.initial_save_rate = 1000

            self.set_env_custom_params(env)

        def set_env_custom_params(self, env):
            if env is None:
                return

            if 'atari' in env:
                self.gae_lambda = 0.95

        @staticmethod
        def filename_prefix():
            return 'tmax_'

    def __init__(self, make_env_func, params):
        """Initialize PPO computation graph and some auxiliary tensors."""
        super(AgentTMAX, self).__init__(params)

        # separate global_steps
        self.actor_step = tf.Variable(0, trainable=False, dtype=tf.int64, name='actor_step')
        self.critic_step = tf.Variable(0, trainable=False, dtype=tf.int64, name='critic_step')
        self.reach_step = tf.Variable(0, trainable=False, dtype=tf.int64, name='reach_step')
        self.locomotion_step = tf.Variable(0, trainable=False, dtype=tf.int64, name='locomotion_step')

        self.make_env_func = make_env_func
        env = make_env_func()  # we need the env to query observation shape, number of actions, etc.

        self.obs_shape = list(get_observation_space(env).shape)
        self.ph_observations = placeholder_from_space(get_observation_space(env))
        self.ph_actions = placeholder_from_space(env.action_space)  # actions sampled from the policy
        self.ph_advantages, self.ph_returns, self.ph_old_action_probs = placeholders(None, None, None)

        self.ph_intentions = placeholder(2)  # 3 possible intentions (0, 1), (1, 1), and (1, 0)

        self.actor_critic = ActorCritic(env, self.ph_observations, self.ph_intentions, self.params)

        self.reachability = ReachabilityNetwork(env, params)
        self.locomotion = LocomotionNetwork(env, params)

        if self.params.use_neighborhood_encoder is None:
            self.encoded_landmark_size = 1
        else:
            self.encoded_landmark_size = self.actor_critic.encoded_obs_size

        env.close()

        self.objectives = self.add_ppo_objectives(
            self.actor_critic,
            self.ph_actions, self.ph_old_action_probs, self.ph_advantages, self.ph_returns,
            self.params,
            self.actor_step,
        )

        # optimizers
        actor_opt = tf.train.AdamOptimizer(learning_rate=self.params.learning_rate, name='actor_opt')
        self.train_actor = actor_opt.minimize(self.objectives.actor_loss, global_step=self.actor_step)

        critic_opt = tf.train.AdamOptimizer(learning_rate=self.params.learning_rate, name='critic_opt')
        self.train_critic = critic_opt.minimize(self.objectives.critic_loss, global_step=self.critic_step)

        reach_opt = tf.train.AdamOptimizer(learning_rate=self.params.learning_rate, name='reach_opt')
        self.train_reachability = reach_opt.minimize(self.reachability.loss, global_step=self.reach_step)

        locomotion_opt = tf.train.AdamOptimizer(learning_rate=self.params.learning_rate, name='locomotion_opt')
        self.train_locomotion = locomotion_opt.minimize(self.locomotion.loss, global_step=self.locomotion_step)

        # summaries
        self.add_summaries()

        self.actor_summaries = merge_summaries(collections=['actor'])
        self.critic_summaries = merge_summaries(collections=['critic'])
        self.reach_summaries = merge_summaries(collections=['reachability'])
        self.locomotion_summaries = merge_summaries(collections=['locomotion'])

        self.saver = tf.train.Saver(max_to_keep=3)

        all_vars = tf.trainable_variables()
        slim.model_analyzer.analyze_vars(all_vars, print_info=True)

        # auxiliary stuff not related to the computation graph
        self.tmax_mgr = TmaxManager(self)
<<<<<<< HEAD
        self._last_trajectory_summary = 0  # timestamp of the latest trajectory summary written
=======

        self._last_trajectory_time = 0
        self.num_gif_envs = 1
>>>>>>> 1b5681a5

    @staticmethod
    def add_ppo_objectives(actor_critic, actions, old_action_probs, advantages, returns, params, step):
        action_probs = actor_critic.actions_distribution.probability(actions)
        prob_ratio = action_probs / old_action_probs  # pi / pi_old

        clip_ratio = params.ppo_clip_ratio
        clipped_advantages = tf.where(advantages > 0, advantages * clip_ratio, advantages / clip_ratio)

        clipped = tf.logical_or(prob_ratio > clip_ratio, prob_ratio < 1.0 / clip_ratio)
        clipped = tf.cast(clipped, tf.float32)

        # PPO policy gradient loss
        ppo_loss = tf.reduce_mean(-tf.minimum(prob_ratio * advantages, clipped_advantages))

        # penalize for inaccurate value estimation
        value_loss = tf.reduce_mean(tf.square(returns - actor_critic.value))

        # penalize the agent for being "too sure" about it's actions (to prevent converging to the suboptimal local
        # minimum too soon)
        entropy_losses = actor_critic.actions_distribution.entropy()

        # make sure entropy is maximized only for state-action pairs with non-clipped advantage
        entropy_losses = (1.0 - clipped) * entropy_losses
        entropy_loss = -tf.reduce_mean(entropy_losses)
        entropy_loss_coeff = tf.train.exponential_decay(
            params.initial_entropy_loss_coeff, tf.cast(step, tf.float32), 10.0, 0.95, staircase=True,
        )
        entropy_loss_coeff = tf.maximum(entropy_loss_coeff, params.min_entropy_loss_coeff)
        entropy_loss = entropy_loss_coeff * entropy_loss

        # final losses to optimize
        actor_loss = ppo_loss + entropy_loss
        critic_loss = value_loss

        # auxiliary quantities (for tensorboard, logging, early stopping)
        log_p_old = tf.log(old_action_probs + EPS)
        log_p = tf.log(action_probs + EPS)
        sample_kl = tf.reduce_mean(log_p_old - log_p)
        sample_entropy = tf.reduce_mean(-log_p)
        clipped_fraction = tf.reduce_mean(clipped)

        return AttrDict(locals())

    def add_summaries(self):
        obj = self.objectives

        # summaries for the agent and the training process
        with tf.name_scope('obs_summaries'):
            observation_summaries(self.ph_observations, collections=['actor'])

        with tf.name_scope('actor'):
            summary_avg_min_max('returns', self.ph_returns, collections=['actor'])
            summary_avg_min_max('adv', self.ph_advantages, collections=['actor'])

            actor_scalar = partial(tf.summary.scalar, collections=['actor'])
            actor_scalar('action_avg', tf.reduce_mean(tf.to_float(self.actor_critic.act)))
            actor_scalar('selected_action_avg', tf.reduce_mean(tf.to_float(self.ph_actions)))

            actor_scalar('entropy', tf.reduce_mean(self.actor_critic.actions_distribution.entropy()))
            actor_scalar('entropy_coeff', obj.entropy_loss_coeff)

            actor_scalar('actor_training_steps', self.actor_step)

            with tf.name_scope('ppo'):
                actor_scalar('sample_kl', obj.sample_kl)
                actor_scalar('sample_entropy', obj.sample_entropy)
                actor_scalar('clipped_fraction', obj.clipped_fraction)

            with tf.name_scope('losses'):
                actor_scalar('action_loss', obj.ppo_loss)
                actor_scalar('entropy_loss', obj.entropy_loss)
                actor_scalar('actor_loss', obj.actor_loss)

        with tf.name_scope('critic'):
            critic_scalar = partial(tf.summary.scalar, collections=['critic'])
            critic_scalar('value', tf.reduce_mean(self.actor_critic.value))
            critic_scalar('value_loss', obj.value_loss)
            critic_scalar('critic_training_steps', self.critic_step)

        with tf.name_scope('reachability'):
            reachability_scalar = partial(tf.summary.scalar, collections=['reachability'])
            reachability_scalar('reach_loss', self.reachability.loss)

        with tf.name_scope('locomotion'):
            locomotion_scalar = partial(tf.summary.scalar, collections=['locomotion'])
            locomotion_scalar('locomotion_loss', self.locomotion.loss)
            locomotion_scalar('entropy', tf.reduce_mean(self.locomotion.actions_distribution.entropy()))

    def _maybe_print(self, step, env_step, avg_rewards, avg_length, fps, t):
        log.info('<====== Step %d, env step %.2fM ======>', step, env_step / 1000000)
        log.info('Avg FPS: %.1f', fps)
        log.info('Experience for batch took %.3f sec (%.1f batches/s)', t.experience, 1.0 / t.experience)
        log.info('Train step for batch took %.3f sec (%.1f batches/s)', t.train, 1.0 / t.train)
        log.info('Train reachability took %.3f sec (%.1f batches/s)', t.reach, 1.0 / t.reach)
        log.info('Train locomotion took %.3f sec (%.1f batches/s)', t.locomotion, 1.0 / t.locomotion)

        if math.isnan(avg_rewards) or math.isnan(avg_length):
            log.info('Need to gather more data to calculate avg. reward...')
            return

        log.info('Avg. %d episode lenght: %.3f', self.params.stats_episodes, avg_length)
        best_avg_reward = self.best_avg_reward.eval(session=self.session)
        log.info(
            'Avg. %d episode reward: %.3f (best: %.3f)',
            self.params.stats_episodes, avg_rewards, best_avg_reward,
        )

    def _maybe_aux_summaries(self, env_steps, avg_reward, avg_length, fps):
        self._report_basic_summaries(fps, env_steps)

        if math.isnan(avg_reward) or math.isnan(avg_length):
            # not enough data to report yet
            return

        summary = tf.Summary()
        summary.value.add(tag='0_aux/avg_reward', simple_value=float(avg_reward))
        summary.value.add(tag='0_aux/avg_length', simple_value=float(avg_length))

        # if it's not "initialized" yet, just don't report anything to tensorboard
        initial_best, best_reward = self.session.run([self.initial_best_avg_reward, self.best_avg_reward])
        if best_reward != initial_best:
            summary.value.add(tag='0_aux/best_reward_ever', simple_value=float(best_reward))

        self.summary_writer.add_summary(summary, env_steps)
        self.summary_writer.flush()

    def _maybe_map_summaries(self, maps, env_steps):
        num_landmarks = [len(m.landmarks) for m in maps]
        num_neighbors = [len(m.neighbor_indices()) for m in maps]
        num_edges = [m.num_edges() for m in maps]

        avg_num_landmarks = sum(num_landmarks) / len(num_landmarks)
        avg_num_neighbors = sum(num_neighbors) / len(num_neighbors)
        avg_num_edges = sum(num_edges) / len(num_edges)

        summary_obj = tf.Summary()

        def summary(tag, value):
            summary_obj.value.add(tag=f'map/{tag}', simple_value=float(value))

        summary('avg_landmarks', avg_num_landmarks)
        summary('max_landmarks', max(num_landmarks))
        summary('avg_neighbors', avg_num_neighbors)
        summary('max_neighbors', max(num_neighbors))
        summary('avg_edges', avg_num_edges)
        summary('max_edges', max(num_edges))
        self.summary_writer.add_summary(summary_obj, env_steps)

        map_for_summary = random.choice(maps)
        random_graph_summary = visualize_graph_tensorboard(map_for_summary.to_nx_graph(), tag='map/random_env_graph')
        self.summary_writer.add_summary(random_graph_summary, env_steps)

        max_graph_idx = 0
        for i, m in enumerate(maps):
            if len(m.landmarks) > len(maps[max_graph_idx].landmarks):
                max_graph_idx = i

        max_graph_summary = visualize_graph_tensorboard(maps[max_graph_idx].to_nx_graph(), tag='map/max_graph')
        self.summary_writer.add_summary(max_graph_summary, env_steps)

        self.summary_writer.flush()

<<<<<<< HEAD
    def _maybe_trajectory_summaries(self, trajectory_buffer, step, num_envs=2):
        time_since_last = time.time() - self._last_trajectory_summary
=======
    def _maybe_trajectory_summaries(self, trajectory_buffer, step):
        time_since_last = time.time() - self._last_trajectory_time
>>>>>>> 1b5681a5
        if time_since_last < self.params.gif_save_rate or not trajectory_buffer.complete_trajectories:
            return

        self._last_trajectory_summary = time.time()

<<<<<<< HEAD
        trajectories = [
            numpy_all_the_way(t.obs)[:, :, :, -1] for t in trajectory_buffer.complete_trajectories[:num_envs]
        ]
        self._write_gif_summaries(tag='obs_trajectories', gif_images=trajectories, step=step)
=======
        trajectories = [numpy_all_the_way(t.obs)[:, :, :, 2] for t in
                        trajectory_buffer.complete_trajectories[:self.num_gif_envs]]
        self.log_gifs(tag='obs_trajectories', gif_images=trajectories, step=step)
>>>>>>> 1b5681a5

    def best_action(self, observations, deterministic=False):
        neighbors, num_neighbors = self.tmax_mgr.get_neighbors()
        intentions = self.tmax_mgr.get_intentions()
        actions = self.actor_critic.best_action(
            self.session, observations, neighbors, num_neighbors, intentions, deterministic,
        )
        return actions[0]

    def _train_actor(self, buffer, env_steps):
        # train actor for multiple epochs on all collected experience
        summary = None
        actor_step = self.actor_step.eval(session=self.session)

        kl_running_avg = 0.0
        early_stop = False
        for epoch in range(self.params.ppo_epochs):
            num_batches = buffer.generate_batches(self.params.batch_size)
            total_num_steps = self.params.ppo_epochs * num_batches

            for i in range(num_batches):
                with_summaries = self._should_write_summaries(actor_step) and summary is None
                summaries = [self.actor_summaries] if with_summaries else []

                policy_input = self.actor_critic.input_dict(
                    buffer.obs[i], buffer.neighbors[i], buffer.num_neighbors[i], buffer.intentions[i],
                )

                result = self.session.run(
                    [self.objectives.sample_kl, self.train_actor] + summaries,
                    feed_dict={
                        self.ph_actions: buffer.actions[i],
                        self.ph_old_action_probs: buffer.action_probs[i],
                        self.ph_advantages: buffer.advantages[i],
                        self.ph_returns: buffer.returns[i],
                        **policy_input,
                    }
                )

                actor_step += 1
                self._maybe_save(actor_step, env_steps)

                if with_summaries:
                    summary = result[-1]
                    self.summary_writer.add_summary(summary, global_step=env_steps)

                sample_kl = result[0]
                kl_running_avg = (kl_running_avg + sample_kl) / 2  # running avg with exponential weights for past

                if kl_running_avg > self.params.target_kl:
                    log.info(
                        'Early stopping after %d/%d steps because of high KL divergence %f > %f',
                        epoch * num_batches + i, total_num_steps, sample_kl, self.params.target_kl,
                    )
                    early_stop = True
                    break

            if early_stop:
                log.info('Early stopping after %d of %d epochs...', epoch, self.params.ppo_epochs)
                break

        return actor_step

    def _train_critic(self, buffer, env_steps):
        # train critic
        summary = None
        critic_step = self.critic_step.eval(session=self.session)

        prev_loss = 1e10
        losses = []

        for epoch in range(self.params.ppo_epochs):
            num_batches = buffer.generate_batches(self.params.batch_size)

            for i in range(num_batches):
                with_summaries = self._should_write_summaries(critic_step) and summary is None
                summaries = [self.critic_summaries] if with_summaries else []

                policy_input = self.actor_critic.input_dict(
                    buffer.obs[i], buffer.neighbors[i], buffer.num_neighbors[i], buffer.intentions[i],
                )

                result = self.session.run(
                    [self.objectives.critic_loss, self.train_critic] + summaries,
                    feed_dict={self.ph_returns: buffer.returns[i], **policy_input},
                )

                critic_step += 1
                losses.append(result[0])

                if with_summaries:
                    summary = result[-1]
                    self.summary_writer.add_summary(summary, global_step=env_steps)

            # check loss improvement at the end of each epoch, early stop if necessary
            avg_loss = np.mean(losses)
            if avg_loss > 0.995 * prev_loss:
                log.info('Early stopping after %d epochs because critic did not improve enough', epoch)
                log.info('Was %.4f now %.4f, ratio %.3f', prev_loss, avg_loss, avg_loss / prev_loss)
                break
            prev_loss = avg_loss

    def _train_actor_critic(self, buffer, env_steps):
        step = self._train_actor(buffer, env_steps)
        self._train_critic(buffer, env_steps)
        return step

    def _is_bootstrap(self, env_steps):
        """Check whether we're still in the initial bootstrapping stage."""
        return env_steps < self.params.bootstrap_env_steps

    def _maybe_train_reachability(self, buffer, env_steps):
        if not buffer.has_enough_data():
            return

        batch_size = self.params.reachability_batch_size
        summary = None
        reach_step = self.reach_step.eval(session=self.session)

        prev_loss = 1e10
        losses = []

        num_epochs = self.params.reachability_train_epochs
        if self._is_bootstrap(env_steps):
            num_epochs = max(10, num_epochs * 2)  # during bootstrap do more epochs to train faster!

        log.info('Training reachability %d pairs, batch %d, epochs %d', len(buffer.obs_first), batch_size, num_epochs)

        for epoch in range(num_epochs):
            buffer.shuffle_data()
            obs_first, obs_second, labels = buffer.obs_first, buffer.obs_second, buffer.labels

            for i in range(0, len(obs_first) - 1, batch_size):
                with_summaries = self._should_write_summaries(reach_step) and summary is None
                summaries = [self.reach_summaries] if with_summaries else []

                start, end = i, i + batch_size

                result = self.session.run(
                    [self.reachability.loss, self.train_reachability] + summaries,
                    feed_dict={
                        self.reachability.ph_obs_first: obs_first[start:end],
                        self.reachability.ph_obs_second: obs_second[start:end],
                        self.reachability.ph_labels: labels[start:end],
                    }
                )

                reach_step += 1
                losses.append(result[0])

                if with_summaries:
                    summary = result[-1]
                    self.summary_writer.add_summary(summary, global_step=env_steps)

            # check loss improvement at the end of each epoch, early stop if necessary
            avg_loss = np.mean(losses)
            if avg_loss > 0.999 * prev_loss:
                log.info('Early stopping after %d epochs because reachability did not improve enough', epoch)
                log.info('Was %.4f now %.4f, ratio %.3f', prev_loss, avg_loss, avg_loss / prev_loss)
                break
            prev_loss = avg_loss

    def _maybe_train_locomotion(self, buffer, env_steps):
        if not buffer.has_enough_data():
            return

        batch_size = self.params.locomotion_batch_size
        summary = None
        loco_step = self.locomotion_step.eval(session=self.session)

        prev_loss = 1e10
        losses = []
        for epoch in range(self.params.locomotion_train_epochs):
            buffer.shuffle_data()
            obs_curr, obs_goal, actions = buffer.obs_curr, buffer.obs_goal, buffer.actions

            for i in range(0, len(obs_curr) - 1, batch_size):
                with_summaries = self._should_write_summaries(loco_step) and summary is None
                summaries = [self.locomotion_summaries] if with_summaries else []

                start, end = i, i + batch_size

                result = self.session.run(
                    [self.locomotion.loss, self.train_locomotion] + summaries,
                    feed_dict={
                        self.locomotion.ph_obs_curr: obs_curr[start:end],
                        self.locomotion.ph_obs_goal: obs_goal[start:end],
                        self.locomotion.ph_actions: actions[start:end],
                    }
                )

                loco_step += 1
                losses.append(result[0])

                if with_summaries:
                    summary = result[-1]
                    self.summary_writer.add_summary(summary, global_step=env_steps)

            # check loss improvement at the end of each epoch, early stop if necessary
            avg_loss = np.mean(losses)
            if avg_loss > 0.999 * prev_loss:
                log.info('Early stopping after %d epochs because locomotion did not improve enough', epoch)
                log.info('Was %.4f now %.4f, ratio %.3f', prev_loss, avg_loss, avg_loss / prev_loss)
                break
            prev_loss = avg_loss

    @staticmethod
    def _combine_rewards(num_envs, extrinsic, intrinsic, intentions):
        rewards = [0] * num_envs

        for env_idx in range(num_envs):
            intention = intentions[env_idx]
            rewards[env_idx] += extrinsic[env_idx] * intention[Intention.EXTRINSIC_REWARD]
            rewards[env_idx] += intrinsic[env_idx] * intention[Intention.INTRINSIC_REWARD]

        return rewards

    def _learn_loop(self, multi_env):
        """Main training loop."""
        step, env_steps = self.session.run([self.actor_step, self.total_env_steps])

        observations = multi_env.reset()
        buffer = TmaxPPOBuffer()

        trajectory_buffer = TrajectoryBuffer(multi_env.num_envs)  # separate buffer for complete episode trajectories
        reachability_buffer = ReachabilityBuffer(self.params)
        locomotion_buffer = LocomotionBuffer(self.params)

        tmax_mgr = self.tmax_mgr
        is_landmark = tmax_mgr.initialize(observations)
        intentions = tmax_mgr.get_intentions()

        def end_of_training(s, es):
            return s >= self.params.train_for_steps or es > self.params.train_for_env_steps

        while not end_of_training(step, env_steps):
            timing = AttrDict({'experience': time.time(), 'rollout': time.time()})
            buffer.reset()
            is_bootstrap = self._is_bootstrap(env_steps)

            # collecting experience
            num_steps = 0
            for rollout_step in range(self.params.rollout):
                neighbors, num_neighbors = self.tmax_mgr.get_neighbors()
                actions, action_probs, values = self.actor_critic.invoke(
                    self.session, observations, neighbors, num_neighbors, intentions,
                )

                # wait for all the workers to complete an environment step
                new_observations, rewards, dones, infos = multi_env.step(actions)

                trajectory_buffer.add(observations, actions, dones, tmax_mgr.maps, is_landmark)
                bonuses, intentions, is_landmark = tmax_mgr.update(new_observations, dones, is_bootstrap)
                rewards = self._combine_rewards(multi_env.num_envs, rewards, bonuses, intentions)

                # add experience from all environments to the current buffer(s)
                buffer.add(
                    observations, actions, action_probs, rewards, dones, values, neighbors, num_neighbors, intentions,
                )
                observations = new_observations

                num_steps += num_env_steps(infos, multi_env.num_envs)

            # last step values are required for TD-return calculation
            neighbors, num_neighbors = tmax_mgr.get_neighbors()
            _, _, values = self.actor_critic.invoke(self.session, observations, neighbors, num_neighbors, intentions)
            buffer.values.append(values)

            timing.experience = time.time() - timing.experience
            env_steps += num_steps

            # calculate discounted returns and GAE
            buffer.finalize_batch(self.params.gamma, self.params.gae_lambda)

            # update actor and critic
            timing.train = time.time()
            if not self._is_bootstrap(env_steps):
                step = self._train_actor_critic(buffer, env_steps)
            timing.train = time.time() - timing.train

            # update reachability net
            timing.reach = time.time()
            reachability_buffer.extract_data(trajectory_buffer.complete_trajectories, is_bootstrap)
            self._maybe_train_reachability(reachability_buffer, env_steps)
            timing.reach = time.time() - timing.reach

            # update locomotion net
            timing.locomotion = time.time()
            locomotion_buffer.extract_data(trajectory_buffer.complete_trajectories)
            self._maybe_train_locomotion(locomotion_buffer, env_steps)
            timing.locomotion = time.time() - timing.locomotion

            avg_reward = multi_env.calc_avg_rewards(n=self.params.stats_episodes)
            avg_length = multi_env.calc_avg_episode_lengths(n=self.params.stats_episodes)
            fps = num_steps / (time.time() - timing.rollout)

            self._maybe_print(step, env_steps, avg_reward, avg_length, fps, timing)
            self._maybe_aux_summaries(env_steps, avg_reward, avg_length, fps)
            self._maybe_map_summaries(tmax_mgr.maps, env_steps)
            self._maybe_update_avg_reward(avg_reward, multi_env.stats_num_episodes())
            self._maybe_trajectory_summaries(trajectory_buffer, env_steps)

            trajectory_buffer.reset_trajectories()
            # encoder changed, so we need to re-encode all landmarks
            tmax_mgr.landmarks_encoder.reset()

    def learn(self):
        status = TrainStatus.SUCCESS
        multi_env = None
        try:
            multi_env = MultiEnv(
                self.params.num_envs,
                self.params.num_workers,
                make_env_func=self.make_env_func,
                stats_episodes=self.params.stats_episodes,
            )

            self._learn_loop(multi_env)
        except (Exception, KeyboardInterrupt, SystemExit):
            log.exception('Interrupt...')
            status = TrainStatus.FAILURE
        finally:
            log.info('Closing env...')
            if multi_env is not None:
                multi_env.close()

        return status<|MERGE_RESOLUTION|>--- conflicted
+++ resolved
@@ -462,6 +462,7 @@
             self.bootstrap_env_steps = 750 * 1000
 
             self.gif_save_rate = 180  # number of seconds to wait before saving another gif to tensorboard
+            self.gif_summary_num_envs = 1
 
             # training process
             self.learning_rate = 1e-4
@@ -549,13 +550,7 @@
 
         # auxiliary stuff not related to the computation graph
         self.tmax_mgr = TmaxManager(self)
-<<<<<<< HEAD
         self._last_trajectory_summary = 0  # timestamp of the latest trajectory summary written
-=======
-
-        self._last_trajectory_time = 0
-        self.num_gif_envs = 1
->>>>>>> 1b5681a5
 
     @staticmethod
     def add_ppo_objectives(actor_critic, actions, old_action_probs, advantages, returns, params, step):
@@ -719,28 +714,18 @@
 
         self.summary_writer.flush()
 
-<<<<<<< HEAD
-    def _maybe_trajectory_summaries(self, trajectory_buffer, step, num_envs=2):
+    def _maybe_trajectory_summaries(self, trajectory_buffer, step):
         time_since_last = time.time() - self._last_trajectory_summary
-=======
-    def _maybe_trajectory_summaries(self, trajectory_buffer, step):
-        time_since_last = time.time() - self._last_trajectory_time
->>>>>>> 1b5681a5
         if time_since_last < self.params.gif_save_rate or not trajectory_buffer.complete_trajectories:
             return
 
         self._last_trajectory_summary = time.time()
-
-<<<<<<< HEAD
+        num_envs = self.params.gif_summary_num_envs
+
         trajectories = [
             numpy_all_the_way(t.obs)[:, :, :, -1] for t in trajectory_buffer.complete_trajectories[:num_envs]
         ]
         self._write_gif_summaries(tag='obs_trajectories', gif_images=trajectories, step=step)
-=======
-        trajectories = [numpy_all_the_way(t.obs)[:, :, :, 2] for t in
-                        trajectory_buffer.complete_trajectories[:self.num_gif_envs]]
-        self.log_gifs(tag='obs_trajectories', gif_images=trajectories, step=step)
->>>>>>> 1b5681a5
 
     def best_action(self, observations, deterministic=False):
         neighbors, num_neighbors = self.tmax_mgr.get_neighbors()
